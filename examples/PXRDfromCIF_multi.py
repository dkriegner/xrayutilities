--- conflicted
+++ resolved
@@ -354,10 +354,6 @@
         plt.title(kwargs.get("title", "Calculated Powder Diffraction Pattern"))
         plt.show(block=False)
 
-<<<<<<< HEAD
-    return [name_sol]
-=======
->>>>>>> 2cca342c
 
 def cif_to_diffractogram(
     cif_file: str,
@@ -458,8 +454,8 @@
 
     # Example case 1
     sample_1 = Sample()
-    sample_1.add_phase(["Fe.cif"], cryst_size=1e-7)
-    new_cif_sol = create_sol_phase(["Fe.cif", "Ni.cif"], concentration=[0.3, 0.7])
+    sample_1.add_phase("cif/Fe.cif", cryst_size=1e-7)
+    new_cif_sol = mixed_cifs_sample(["cif/Fe.cif", "cif/Ni.cif"], concentration=[0.3, 0.7])
     sample_1.add_phase(new_cif_sol, cryst_size=1e-7)
     sample_1.set_composition(concentration_coex=[0.3, 0.7])
 
@@ -474,8 +470,8 @@
 
     # Example 2
     sample_2 = Sample()
-    sample_2.add_phase(["Ni.cif"], cryst_size=1e-7)
-    sample_2.add_phase(["Fe.cif"], cryst_size=1e-7)
+    sample_2.add_phase(["cif/Ni.cif"], cryst_size=1e-7)
+    sample_2.add_phase(["cif/Fe.cif"], cryst_size=1e-7)
     sample_2.set_composition(concentration_coex=[0.1, 0.9])
 
     diff_2 = Diffractogram(
