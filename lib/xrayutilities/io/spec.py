--- conflicted
+++ resolved
@@ -347,7 +347,6 @@
                         continue
                     break
 
-<<<<<<< HEAD
                 line_list = SPEC_num_value.findall(line)
                 line_list = map(numpy.float64, line_list)
 
@@ -357,22 +356,6 @@
                         mca_list_counter += 1
                         mca_counter += 1
                         mca_tmp = []
-=======
-                if mca_counter == 0:
-                    # the line is a scalar data line
-                    line_list = SPEC_num_value.findall(line)
-                    if config.VERBOSITY >= config.DEBUG:
-                        print(f"XU.io.SPECScan.ReadData: {line}")
-                        print("XU.io.SPECScan.ReadData: read scalar values "
-                              f"{repr(line_list)}")
-                    # convert strings to numbers
-                    line_list = map(float, line_list)
-
-                    # increment the MCA counter if MCA data is stored
-                    if self.has_mca:
-                        mca_counter = mca_counter + 1
-                        # create a temporary list for the mca data
->>>>>>> 11f81989
                         mca_tmp_list = []
                     if (mca_list_counter > 0):
                         mca_counter += 1
