# This file is part of xrayutilities.
#
# xrayutilities is free software; you can redistribute it and/or modify
# it under the terms of the GNU General Public License as published by
# the Free Software Foundation; either version 2 of the License, or
# (at your option) any later version.
#
# This program is distributed in the hope that it will be useful,
# but WITHOUT ANY WARRANTY; without even the implied warranty of
# MERCHANTABILITY or FITNESS FOR A PARTICULAR PURPOSE.  See the
# GNU General Public License for more details.
#
# You should have received a copy of the GNU General Public License
# along with this program; if not, see <http://www.gnu.org/licenses/>.
#
# Copyright (C) 2009-2010 Eugen Wintersberger <eugen.wintersberger@desy.de>
# Copyright (C) 2009-2014 Dominik Kriegner <dominik.kriegner@gmail.com>
# Copyright (C) 2012 Tanja Etzelstorfer <tanja.etzelstorfer@jku.at>

"""
module helping with planning and analyzing experiments

various classes are provided for

* describing experiments
* calculating angular coordinates of Bragg reflections
* converting angular coordinates to Q-space and vice versa
* simulating (first order approx. -> just peak positions) powder diffraction patterns for materials
"""

import numpy
from numpy.linalg import norm
import warnings
import re

# package internal imports
from . import math
from . import materials
from . import utilities
from . import cxrayutilities
from . import config
from .exception import InputError

# python 2to3 compatibility
try:
    basestring
except NameError:
    basestring = str

# regular expression to check goniometer circle syntax
circleSyntax = re.compile("[xyz][+-]")
circleSyntaxSample = re.compile("[xyzk][+-]")

class QConversion(object):
    """
    Class for the conversion of angular coordinates to momentum
    space for arbitrary goniometer geometries

    the class is configured with the initialization and does provide three
    distinct routines for conversion to momentum space for

    * point detector:     point(...) or __call__()
    * linear detector:    linear(...)
    * area detector:      area(...)

    linear() and area() can only be used after the init_linear()
    or init_area() routines were called
    """
    def __init__(self,sampleAxis,detectorAxis,r_i,**kwargs):
        """
        initialize QConversion object.
        This means the rotation axis of the sample and detector circles
        need to be given: starting with the outer most circle.

        Parameters
        ----------
        sampleAxis:     list or tuple of sample circles,
                        e.g. ['x+','z+'] would mean two sample circles whereas
                        the outer one turns righthanded around the x axis and the inner
                        one turns righthanded around z.

        detectorAxis:   list or tuple of detector circles
                        e.g. ['x-'] would mean a detector arm with a single motor turning
                        lefthanded around the x-axis.

        r_i:            vector giving the direction of the primary beam
                        (length is irrelevant)

        **kwargs:       optional keyword arguments
            wl:         wavelength of the x-rays in Angstroem
            en:         energy of the x-rays in electronvolt
            UB:         matrix for conversion from (hkl) coordinates to Q of sample
                        used to determine not Q but (hkl)
                        (default: identity matrix)
        """

        for k in kwargs.keys():
            if k not in ['wl','en','UB']:
                raise Exception("unknown keyword argument given: allowed are 'en': for x-ray energy, 'wl': x-ray wavelength, 'UB': orientation/orthonormalization matrix")
        
        #initialize some needed variables
        self._kappa_dir = numpy.array((numpy.nan,numpy.nan,numpy.nan))

        # set/check sample and detector axis geometry
        self._set_sampleAxis(sampleAxis)
        self._set_detectorAxis(detectorAxis)

        # r_i: primary beam direction
        if isinstance(r_i,(list,tuple,numpy.ndarray)):
            self.r_i = numpy.array(r_i,dtype=numpy.double)
            if self.r_i.size != 3:
                print("XU.QConversion: warning invalid primary beam direction given -> using [0,1,0]")
                self.r_i = numpy.array([0,1,0],dtype=numpy.double)
        else:
            raise TypeError("QConversion: invalid type of primary beam direction r_i, must be tuple, list or numpy.ndarray")

        # kwargs
        if "wl" in kwargs:
            self._set_wavelength(kwargs["wl"])
        else:
            self._set_wavelength(config.WAVELENGTH)

        if "en" in kwargs:
            self._set_energy(kwargs["en"])

        if 'UB' in kwargs:
            self._set_UB(kwargs['UB'])
        else:
            self._set_UB(numpy.identity(3))

        self._linear_init = False
        self._area_init = False
        self._area_detrotaxis_set = False


    def _set_energy(self,energy):
        self._en = utilities.energy(energy)
        self._wl = utilities.lam2en(self._en)

    def _set_wavelength(self,wl):
        self._wl = utilities.wavelength(wl)
        self._en = utilities.lam2en(self._wl)

    def _get_energy(self):
        return self._en

    def _get_wavelength(self):
        return self._wl

    def _set_sampleAxis(self,sampleAxis):
        """
        property handler for _sampleAxis
        checks if a syntactically correct list of sample circles is given

        Parameter
        ---------
         sampleAxis:     list or tuple of sample circles, e.g. ['x+','z+']
        """

        if isinstance(sampleAxis,(basestring,list,tuple)):
            if isinstance(sampleAxis,basestring):
                sAxis = list([sampleAxis])
            else:
                sAxis = list(sampleAxis)
            for circ in sAxis:
                if not isinstance(circ,basestring) or len(circ)!=2:
                    raise InputError("QConversion: incorrect sample circle type or syntax (%s)" %repr(circ))
                if not circleSyntaxSample.search(circ):
                    raise InputError("QConversion: incorrect sample circle syntax (%s)" %circ)
                if circ[0]=='k': # determine kappa rotation axis
                    # determine reference direction
                    if config.KAPPA_PLANE[0] == 'x':
                        self._kappa_dir = numpy.array((1.,0,0))
                        # turn reference direction
                        if config.KAPPA_PLANE[1] =='y':
                            self._kappa_dir = math.ZRotation(config.KAPPA_ANGLE)(self._kappa_dir)
                        elif config.KAPPA_PLANE[1] == 'z':
                            self._kappa_dir = math.YRotation(-config.KAPPA_ANGLE)(self._kappa_dir)
                        else:
                            raise TypeError("Qconverision init: invalid kappa_plane in config!")
                    elif config.KAPPA_PLANE[0] == 'y':
                        self._kappa_dir = numpy.array((0,1.,0))
                        # turn reference direction
                        if config.KAPPA_PLANE[1] =='z':
                            self._kappa_dir = math.XRotation(config.KAPPA_ANGLE)(self._kappa_dir)
                        elif config.KAPPA_PLANE[1] == 'x':
                            self._kappa_dir = math.ZRotation(-config.KAPPA_ANGLE)(self._kappa_dir)
                        else:
                            raise TypeError("Qconverision init: invalid kappa_plane in config!")
                    elif config.KAPPA_PLANE[0] == 'z':
                        self._kappa_dir = numpy.array((0,0,1.))
                        # turn reference direction
                        if config.KAPPA_PLANE[1] =='x':
                            self._kappa_dir = math.YRotation(config.KAPPA_ANGLE)(self._kappa_dir)
                        elif config.KAPPA_PLANE[1] == 'y':
                            self._kappa_dir = math.XRotation(-config.KAPPA_ANGLE)(self._kappa_dir)
                        else:
                            raise TypeError("Qconverision init: invalid kappa_plane in config!")
                    else:
                        raise TypeError("Qconverision init: invalid kappa_plane in config!")

                    # rotation sense
                    if circ[1]=='-':
                        self._kappa_dir = -self._kappa_dir

                    if config.VERBOSITY >= config.DEBUG:
                        print("XU.QConversion: kappa_dir: (%5.3f %5.3f %5.3f)" % tuple(self._kappa_dir))

        else:
            raise TypeError("Qconversion error: invalid type for sampleAxis, must be str, list, or tuple")
        self._sampleAxis = sAxis
        self._sampleAxis_str = ''
        for circ in self._sampleAxis:
            self._sampleAxis_str += circ

    def _get_sampleAxis(self):
        """
        property handler for _sampleAxis

        Returns
        -------
        list of sample axis following the syntax /[xyzk][+-]/
        """
        return self._sampleAxis

    def _set_detectorAxis(self,detectorAxis,detrot=False):
        """
        property handler for _detectorAxis_
        checks if a syntactically correct list of detector circles is given

        Parameter
        ---------
         detectorAxis:     list or tuple of detector circles, e.g. ['x+']
         detrot:           flag to tell that the detector rotation is going to be added
                           (used internally to avoid double adding of detector rotation axis)
        """
        if isinstance(detectorAxis,(basestring,list,tuple)):
            if isinstance(detectorAxis,basestring):
                dAxis = list([detectorAxis])
            else:
                dAxis = list(detectorAxis)
            for circ in dAxis:
                if not isinstance(circ,basestring) or len(circ)!=2:
                    raise InputError("QConversion: incorrect detector circle type or syntax (%s)" %repr(circ))
                if not circleSyntax.search(circ):
                    raise InputError("QConversion: incorrect detector circle syntax (%s)" %circ)
        else:
            raise TypeError("Qconversion error: invalid type for detectorAxis, must be str, list or tuple")
        self._detectorAxis = dAxis
        self._detectorAxis_str = ''
        for circ in self._detectorAxis:
            self._detectorAxis_str += circ
        if detrot:
            self._area_detrotaxis_set = True
        else:
            self._area_init = False

    def _get_detectorAxis(self):
        """
        property handler for _detectorAxis

        Returns
        -------
        list of detector axis following the syntax /[xyz][+-]/
        """
        return self._detectorAxis

    def _get_UB(self):
        return self._UB

    def _set_UB(self,UB):
        """
        set the orientation matrix used in the Qconversion
        needs to be (3,3) matrix
        """
        tmp = numpy.array(UB)
        if tmp.shape!=(3,3):
            raise InputError("QConversion: incorrect shape of UB matrix (shape: %s)" %str(tmp.shape))
<<<<<<< HEAD
        else
=======
        else:
>>>>>>> a9460f73
            self._UB = tmp

    energy = property(_get_energy,_set_energy)
    wavelength = property(_get_wavelength,_set_wavelength)
    sampleAxis = property(_get_sampleAxis,_set_sampleAxis)
    detectorAxis = property(_get_detectorAxis,_set_detectorAxis)
    UB = property(_get_UB,_set_UB)

    def __str__(self):
        pstr =  'QConversion geometry \n'
        pstr += '---------------------------\n'
        pstr += 'sample geometry(%d): ' %len(self._sampleAxis) + self._sampleAxis_str + '\n'
        if self._sampleAxis_str.find('k') != -1:
            pstr += 'kappa rotation axis (%5.3f %5.3f %5.3f)\n' % tuple(self._kappa_dir)
        pstr += 'detector geometry(%d): ' %len(self._detectorAxis) + self._detectorAxis_str + '\n'
        pstr += 'primary beam direction: (%5.2f %5.2f %5.2f) \n' %(self.r_i[0],self.r_i[1],self.r_i[2])

        if self._linear_init:
            pstr += '\n linear detector initialized:\n'
            pstr += 'linear detector mount direction: ' + self._linear_detdir + '\n'
            pstr += 'number of channels/center channel: %d/%d\n' %(self._linear_Nch,self._linear_cch)
            pstr += 'distance to center of rotation/pixel width: %10.4g/%10.4g \n' %(self._linear_distance,self._linear_pixwidth)
            chpdeg = 2*self._linear_distance/self._linear_pixwidth*numpy.tan(numpy.radians(0.5))
            pstr += 'corresponds to channel per degree: %8.2f\n' %(chpdeg)
        if self._area_init:
            pstr += '\n area detector initialized:\n'
            pstr += 'area detector mount directions: %s/%s\n' %(self._area_detdir1,self._area_detdir2)
            pstr += 'number of channels/center channels: (%d,%d) / (%d,%d)\n' %(self._area_Nch1,self._area_Nch2,self._area_cch1,self._area_cch2)
            pstr += 'distance to center of rotation/pixel width: %10.4g/ (%10.4g,%10.4g) \n' %(self._area_distance,self._area_pwidth1,self._area_pwidth2)
            chpdeg1 = 2*self._area_distance/self._area_pwidth1*numpy.tan(numpy.radians(0.5))
            chpdeg2 = 2*self._area_distance/self._area_pwidth2*numpy.tan(numpy.radians(0.5))
            pstr += 'corresponds to channel per degree: (%8.2f,%8.2f)\n' %(chpdeg1,chpdeg2)

        return pstr

    def _checkInput(self,*args):
        """
        helper function to check that the arguments given to the QConversion
        routines have the correct shape. It determines the number of points in
        the input from the longest array/list given and checks that only inputs
        combatible with this length are given

        Parameters
        ----------
         *args:     arguments from the QConversion routine (sample and detector angles)
        
        Returns
        -------
         Npoints:   integer to tell the number of points given
        """
        np = 1
        for a in args:
            #optain size of input
            if isinstance(a,numpy.ndarray):
                anp = a.size
            elif isinstance(a,(list,tuple)):
                anp = len(a)
            elif numpy.isscalar(a):
                anp = 1
            else:
                raise TypeError('QConversion: Input argument #%d has an invalid type.'%args.index(a))
            # check if the input field is valid
            if anp>1 and np==1:
                np=anp
            elif anp>1 and np!=anp:
                raise InputError('QConversion: Several input-arrays arguments with different shape are an invalid input!')

        return np

    def _reshapeInput(self,npoints,delta,*args):
        """
        helper function to reshape the input of arguments to (len(args),npoints)
        The input arguments must be either scalars or are of length npoints.

        Parameters
        ----------
         npoints:   length of the input arrays
         delta:     value to substract from the input arguments as array with len(args)
         *args:     input arrays and scalars

        Returns
        -------
         inarr:     numpy.ndarray of shape (len(args),npoints) with the input arguments
         retshape:  shape of return values 
        """

        inarr = numpy.empty((len(args),npoints),dtype=numpy.double)
        retshape = (npoints,) #default value

        for i in range(len(args)):
            arg = args[i]
            if not isinstance(arg,(numpy.ScalarType,list,numpy.ndarray)):
                raise TypeError("QConversion: invalid type for one of the sample coordinates, must be scalar, list or array")
            elif isinstance(arg,numpy.ScalarType):
                arg = numpy.ones(npoints,dtype=numpy.double)*arg
            elif isinstance(arg,(list,tuple)):
                arg = numpy.array(arg,dtype=numpy.double)
            else: # determine return value shape
                retshape = arg.shape
            arg = arg - delta[i]
            inarr[i,:] = numpy.ravel(arg)

        return inarr,retshape

    def __call__(self,*args,**kwargs):
        """
        wrapper function for point(...)
        """
        return self.point(*args,**kwargs)

    def point(self,*args,**kwargs):
        """
        angular to momentum space conversion for a point detector
        located in direction of self.r_i when detector angles are zero

        Parameters
        ----------
        *args:           sample and detector angles as numpy array, lists
                         or Scalars in total
                         len(self.sampleAxis)+len(detectorAxis) must be given,
                         always starting with the outer most circle.  all
                         arguments must have the same shape or length but can
                         be mixed with Scalars (i.e. if an angle is always the
                         same it can be given only once instead of an array)

             sAngles:    sample circle angles, number of arguments must
                         correspond to len(self.sampleAxis)
             dAngles:    detector circle angles, number of arguments must
                         correspond to len(self.detectorAxis)

         **kwargs:       optional keyword arguments
             delta:      giving delta angles to correct the given ones for
                         misalignment delta must be an numpy array or list
                         of len(*args)
                         used angles are than *args - delta
             UB:         matrix for conversion from (hkl) coordinates to Q of sample
                         used to determine not Q but (hkl)
                         (default: self.UB)
             wl:         x-ray wavelength in angstroem (default: self._wl)
             deg:        flag to tell if angles are passed as degree
                         (default: True)
             sampledis:  sample displacement vector in relative units of the detector 
                         distance (default: (0,0,0))

        Returns
        -------
        reciprocal space positions as numpy.ndarray with shape ( * , 3 )
        where * corresponds to the number of points given in the input
        """

        for k in kwargs.keys():
            if k not in ['wl','deg','UB','delta','sampledis']:
                raise Exception("unknown keyword argument given: allowed are 'delta': angle offsets, 'wl': x-ray wavelength, 'UB': orientation/orthonormalization matrix, 'deg': flag to tell if angles are in degrees, 'sampledis': sample displacement vector")
        
        Ns = len(self.sampleAxis)
        Nd = len(self.detectorAxis)
        if self._area_detrotaxis_set:
            Nd-=1 # do not consider detector rotation for point detector
        Ncirc = Ns + Nd

        # kwargs
        if 'wl' in kwargs:
            wl = utilities.wavelength(kwargs['wl'])
        else:
            wl = self._wl

        if 'deg' in kwargs:
            deg = kwargs['deg']
        else:
            deg = True

        if 'delta' in kwargs:
            delta = numpy.array(kwargs['delta'],dtype=numpy.double)
            if delta.size != Ncirc:
                raise InputError("QConversion: keyword argument delta does not have an appropriate shape")
        else:
            delta = numpy.zeros(Ncirc)

        if 'UB' in kwargs:
            UB = numpy.array(kwargs['UB'])
        else:
            UB = self.UB
        
        if 'sampledis' in kwargs:
            sd = numpy.array(kwargs['sampledis'])
        else:
            sd = numpy.zeros(3) 

        # prepare angular arrays from *args
        # need one sample angle and one detector angle array
        if len(args) != Ncirc:
            raise InputError("QConversion: wrong amount (%d) of arguments given, \
                             number of arguments should be %d" %(len(args),Ncirc))
        
        # determine the number of points
        Npoints = self._checkInput(*args)

        # reshape/recast input arguments for sample and detector angles
        sAngles,retshape = self._reshapeInput(Npoints,delta[:Ns],*args[:Ns])
        dAngles,_dummy = self._reshapeInput(Npoints,delta[Ns:],*args[Ns:])
        
        sAngles = sAngles.transpose()
        dAngles = dAngles.transpose()

        if deg:
            sAngles = numpy.radians(sAngles)
            dAngles = numpy.radians(dAngles)

        sAxis=self._sampleAxis_str
        dAxis=self._detectorAxis_str

        if self._area_detrotaxis_set:
            dAxis=self._detectorAxis_str[:-2] # do not consider detector rotation for point detector
        else:
            dAxis=self._detectorAxis_str


        if config.VERBOSITY >= config.DEBUG:
            print("XU.QConversion: Ns, Nd: %d %d" % (Ns,Nd))
            print("XU.QConversion: sAngles / dAngles %s / %s" %(str(sAngles),str(dAngles)))

        if numpy.any(sd):
            qpos = cxrayutilities.ang2q_conversion_sd(sAngles, dAngles, self.r_i,sAxis, dAxis, self._kappa_dir,
                                               UB, sd, wl, config.NTHREADS)
        else:
            qpos = cxrayutilities.ang2q_conversion(sAngles, dAngles, self.r_i,sAxis, dAxis, self._kappa_dir,
                                               UB, wl, config.NTHREADS)

        if Npoints==1:
            return ( qpos[0,0], qpos[0,1], qpos[0,2] )
        else:
            return numpy.reshape(qpos[:,0],retshape),\
                   numpy.reshape(qpos[:,1],retshape),\
                   numpy.reshape(qpos[:,2],retshape)

    def init_linear(self,detectorDir,cch,Nchannel,distance=None,pixelwidth=None,chpdeg=None,tilt=0,**kwargs):
        """
        initialization routine for linear detectors
        detector direction as well as distance and pixel size or
        channels per degree must be given.

        Parameters
        ----------
         detectorDir:     direction of the detector (along the pixel array); e.g. 'z+'
         cch:             center channel, in direction of self.r_i at zero detectorAngles
         Nchannel:        total number of detector channels
         distance:        distance of center channel from center of rotation
         pixelwidth:      width of one pixel (same unit as distance)
         chpdeg:          channels per degree (only absolute value is relevant) sign
                          determined through detectorDir

                          !! Either distance and pixelwidth or chpdeg must be given !!
         tilt:            tilt of the detector axis from the detectorDir (in degree)

            Note: the channel numbers run from 0 .. Nchannel-1
        
        **kwargs:        optional keyword arguments
          Nav:           number of channels to average to reduce data size (default: 1)
          roi:           region of interest for the detector pixels; e.g. [100,900]
        """

        for k in kwargs.keys():
            if k not in ['Nav','roi']:
                raise Exception("unknown keyword argument given: allowed are 'Nav': number of channels for block-average, 'roi': region of interest")
        
        # detectorDir
        if not isinstance(detectorDir,basestring) or len(detectorDir)!=2:
            raise InputError("QConversion: incorrect detector direction type or syntax (%s)" %repr(detectorDir))
        if not circleSyntax.search(detectorDir):
            raise InputError("QConversion: incorrect detector direction syntax (%s)" %detectorDir)
        self._linear_detdir = detectorDir

        self._linear_Nch = int(Nchannel)
        self._linear_cch = float(cch)
        self._linear_tilt = numpy.radians(tilt)

        if distance!=None and pixelwidth!=None:
            self._linear_distance = 1.0
            self._linear_pixwidth = float(pixelwidth)/float(distance)
        elif chpdeg!=None:
            self._linear_distance = 1.0
            self._linear_pixwidth = 2*self._linear_distance/numpy.abs(float(chpdeg))*numpy.tan(numpy.radians(0.5))
        else:
            # not all needed values were given
            raise InputError("QConversion: not all mandatory arguments were given -> read API doc, need distance and pixelwidth or chpdeg")


        # kwargs
        if 'roi' in kwargs:
            self._linear_roi = kwargs['roi']
        else:
            self._linear_roi = [0,self._linear_Nch]
        if 'Nav' in kwargs:
            self._linear_nav = kwargs['Nav']
        else:
            self._linear_nav = 1

        self._linear_init = True

    def linear(self,*args,**kwargs):
        """
        angular to momentum space conversion for a linear detector
        the cch of the detector must be in direction of self.r_i when
        detector angles are zero

        the detector geometry must be initialized by the init_linear(...) routine

        Parameters
        ----------
        *args:          sample and detector angles as numpy array, lists or
                        Scalars in total len(self.sampleAxis)+len(detectorAxis)
                        must be given, always starting with the outer most
                        circle.  all arguments must have the same shape or
                        length but can be mixed with Scalars (i.e. if an angle
                        is always the same it can be given only once instead of
                        an array)

            sAngles:    sample circle angles, number of arguments must correspond to
                        len(self.sampleAxis)
            dAngles:    detector circle angles, number of arguments must correspond to
                        len(self.detectorAxis)

        **kwargs:       possible keyword arguments
            delta:      giving delta angles to correct the given ones for misalignment
                        delta must be an numpy array or list of len(*args)
                        used angles are than *args - delta
            UB:         matrix for conversion from (hkl) coordinates to Q of sample
                        used to determine not Q but (hkl)
                        (default: self.UB)
            Nav:        number of channels to average to reduce data size (default: self._linear_nav)
            roi:        region of interest for the detector pixels; e.g. [100,900] (default: self._linear_roi)
            wl:         x-ray wavelength in angstroem (default: self._wl)
            deg:        flag to tell if angles are passed as degree (default: True)
            sampledis:  sample displacement vector in same units as the detector distance (default: (0,0,0))

        Returns
        -------
        reciprocal space position of all detector pixels in a numpy.ndarray of shape
        ( (*)*(self._linear_roi[1]-self._linear_roi[0]+1) , 3 )
        """

        if not self._linear_init:
            raise Exception("QConversion: linear detector not initialized -> call Ang2Q.init_linear(...)")
        
        for k in kwargs.keys():
            if k not in ['wl','deg','UB','delta','Nav','roi','sampledis']:
                raise Exception("unknown keyword argument given: allowed are 'delta': angle offsets, 'wl': x-ray wavelength, 'UB': orientation/orthonormalization matrix, 'deg': flag to tell if angles are in degrees, 'Nav': number of channels for block-averaging, 'roi': region of interest, 'sampledis': sample displacement vector")

        Ns = len(self.sampleAxis)
        Nd = len(self.detectorAxis)
        Ncirc = Ns + Nd

        # kwargs
        if 'wl' in kwargs:
            wl = utilities.wavelength(kwargs['wl'])
        else:
            wl = self._wl

        if 'deg' in kwargs:
            deg = kwargs['deg']
        else:
            deg = True

        if 'Nav' in kwargs:
            nav = kwargs['Nav']
        else:
            nav = self._linear_nav

        if 'roi' in kwargs:
            oroi = kwargs['roi']
        else:
            oroi = self._linear_roi

        if 'delta' in kwargs:
            delta = numpy.array(kwargs['delta'],dtype=numpy.double)
            if delta.size != Ncirc:
                raise InputError("QConversion: keyword argument delta does not have an appropriate shape")
        else:
            delta = numpy.zeros(Ncirc)

        if 'UB' in kwargs:
            UB = numpy.array(kwargs['UB'])
        else:
            UB = self.UB

        if 'sampledis' in kwargs:
            sd = numpy.array(kwargs['sampledis'])
        else:
            sd = numpy.zeros(3) 
        # prepare angular arrays from *args
        # need one sample angle and one detector angle array
        if len(args) != Ncirc:
            raise InputError("QConversion: wrong amount (%d) of arguments given, \
                             number of arguments should be %d" %(len(args),Ncirc))

        # determine the number of points
        Npoints = self._checkInput(*args)

        # reshape/recast input arguments for sample and detector angles
        sAngles,retshape = self._reshapeInput(Npoints,delta[:Ns],*args[:Ns])
        dAngles,_dummy = self._reshapeInput(Npoints,delta[Ns:],*args[Ns:])
        
        sAngles = sAngles.transpose()
        dAngles = dAngles.transpose()

        if deg:
            sAngles = numpy.radians(sAngles)
            dAngles = numpy.radians(dAngles)

        # initialize psd geometry to for C subprogram (include Nav and roi possibility)
        cch = self._linear_cch/float(nav)
        pwidth = self._linear_pixwidth*nav
        #roi = numpy.ceil(numpy.array(roi)/float(nav)).astype(numpy.int32)
        roi = numpy.array(oroi)
        roi[0] = numpy.floor(oroi[0]/float(nav))
        roi[1] = numpy.ceil((oroi[1]-oroi[0])/float(nav)) + roi[0]
        roi = roi.astype(numpy.int32)

        sAxis=self._sampleAxis_str
        dAxis=self._detectorAxis_str

        if numpy.any(sd):
            qpos = cxrayutilities.ang2q_conversion_linear_sd(sAngles, dAngles, self.r_i, sAxis, dAxis, self._kappa_dir,
                     cch, pwidth, roi, self._linear_detdir, self._linear_tilt, UB, sd, wl, config.NTHREADS)
        else:
            qpos = cxrayutilities.ang2q_conversion_linear(sAngles, dAngles, self.r_i, sAxis, dAxis, self._kappa_dir,
                     cch, pwidth, roi, self._linear_detdir, self._linear_tilt, UB, wl, config.NTHREADS)


        #reshape output
        if Npoints==1:
            qpos.shape = (Npoints*(roi[1]-roi[0]),3)
            return qpos[:,0],qpos[:,1],qpos[:,2]
        else:
            qpos.shape = (Npoints,(roi[1]-roi[0]),3)
            return qpos[:,:,0],qpos[:,:,1],qpos[:,:,2]

    def init_area(self,detectorDir1,detectorDir2,cch1,cch2,Nch1,Nch2,distance=None,
                  pwidth1=None,pwidth2=None,chpdeg1=None,chpdeg2=None,detrot=0, tiltazimuth=0, tilt=0, **kwargs):
        """
        initialization routine for area detectors
        detector direction as well as distance and pixel size or
        channels per degree must be given. Two separate pixel sizes and
        channels per degree for the two orthogonal directions can be given

        Parameters
        ----------
         detectorDir1:    direction of the detector (along the pixel direction 1);
                          e.g. 'z+' means higher pixel numbers at larger z positions
         detectorDir2:    direction of the detector (along the pixel direction 2); e.g. 'x+'
         cch1,2:          center pixel, in direction of self.r_i at zero detectorAngles
         Nch1:            number of detector pixels along direction 1
         Nch2:            number of detector pixels along direction 2
         distance:        distance of center pixel from center of rotation
         pwidth1,2:       width of one pixel (same unit as distance)
         chpdeg1,2:       channels per degree (only absolute value is relevant) sign
                          determined through detectorDir1,2
         detrot:          angle of the detector rotation around primary beam direction (used to correct misalignments)
         tiltazimuth:     direction of the tilt vector in the detector plane (in degree)
         tilt:            tilt of the detector plane around an axis normal to the direction
                          given by the tiltazimuth

           Note: Either distance and pwidth1,2 or chpdeg1,2 must be given !!

           Note: the channel numbers run from 0 .. NchX-1
       
        **kwargs:         optional keyword arguments
          Nav:            number of channels to average to reduce data size (default: [1,1])
          roi:            region of interest for the detector pixels; e.g. [100,900,200,800]
        """

        for k in kwargs.keys():
            if k not in ['Nav','roi']:
                raise Exception("unknown keyword argument given: allowed are 'Nav': number of channels for block-average, 'roi': region of interest")
        
        # detectorDir
        if not isinstance(detectorDir1,basestring) or len(detectorDir1)!=2:
            raise InputError("QConversion: incorrect detector direction1 type or syntax (%s)" %repr(detectorDir1))
        if not circleSyntax.search(detectorDir1):
            raise InputError("QConversion: incorrect detector direction1 syntax (%s)" %detectorDir1)
        self._area_detdir1 = detectorDir1
        if not isinstance(detectorDir2,basestring) or len(detectorDir2)!=2:
            raise InputError("QConversion: incorrect detector direction2 type or syntax (%s)" %repr(detectorDir2))
        if not circleSyntax.search(detectorDir2):
            raise InputError("QConversion: incorrect detector direction2 syntax (%s)" %detectorDir2)
        self._area_detdir2 = detectorDir2

        # other none keyword arguments
        self._area_Nch1 = int(Nch1)
        self._area_Nch2 = int(Nch2)
        self._area_cch1 = int(cch1)
        self._area_cch2 = int(cch2)

        # if detector rotation is present add new motor to consider it in conversion
        self._area_detrot = numpy.radians(detrot)
        if self._area_detrot !=0.:
            if self._area_detrotaxis_set:
                self._set_detectorAxis(self._get_detectorAxis()[:-1] + [math.getSyntax(self.r_i)],detrot=True)
            else:
                self._set_detectorAxis(self._get_detectorAxis() + [math.getSyntax(self.r_i)],detrot=True)

        self._area_tiltazimuth = numpy.radians(tiltazimuth)
        self._area_tilt = numpy.radians(tilt)

        # mandatory keyword arguments
        if distance!=None and pwidth1!=None and pwidth2!=None:
            self._area_distance = float(distance)
            self._area_pwidth1 = float(pwidth1)
            self._area_pwidth2 = float(pwidth2)
        elif chpdeg1!=None and chpdeg2!=None:
            self._area_distance = 1.0
            self._area_pwidth1 = 2*self._area_distance/numpy.abs(float(chpdeg1))*numpy.tan(numpy.radians(0.5))
            self._area_pwidth2 = 2*self._area_distance/numpy.abs(float(chpdeg2))*numpy.tan(numpy.radians(0.5))
        else:
            # not all needed values were given
            raise InputError("Qconversion error: not all mandatory arguments were given -> read API doc")

        # kwargs
        if 'roi' in kwargs:
            self._area_roi = kwargs['roi']
        else:
            self._area_roi = [0,self._area_Nch1,0,self._area_Nch2]
        if 'Nav' in kwargs:
            self._area_nav = kwargs['Nav']
        else:
            self._area_nav = [1,1]

        self._area_init = True

    def area(self,*args,**kwargs):
        """
        angular to momentum space conversion for a area detector
        the center pixel defined by the init_area routine must be
        in direction of self.r_i when detector angles are zero

        the detector geometry must be initialized by the init_area(...) routine

        Parameters
        ----------
        *args:          sample and detector angles as numpy array, lists or
                        Scalars in total len(self.sampleAxis)+len(detectorAxis)
                        must be given, always starting with the outer most
                        circle.  all arguments must have the same shape or
                        length but can be mixed with Scalars (i.e. if an angle
                        is always the same it can be given only once instead of
                        an array)

            sAngles:    sample circle angles, number of arguments must correspond to
                        len(self.sampleAxis)
            dAngles:    detector circle angles, number of arguments must correspond to
                        len(self.detectorAxis)

        **kwargs:       possible keyword arguments
            delta:      giving delta angles to correct the given ones for misalignment
                        delta must be an numpy array or list of len(*args)
                        used angles are than *args - delta
            UB:         matrix for conversion from (hkl) coordinates to Q of sample
                        used to determine not Q but (hkl)
                        (default: self.UB)
            roi:        region of interest for the detector pixels; e.g. [100,900,200,800]
                        (default: self._area_roi)
            Nav:        number of channels to average to reduce data size e.g. [2,2]
                        (default: self._area_nav)
            wl:         x-ray wavelength in angstroem (default: self._wl)
            deg:        flag to tell if angles are passed as degree (default: True)
            sampledis:  sample displacement vector in same units as the detector distance (default: (0,0,0))

        Returns
        -------
        reciprocal space position of all detector pixels in a numpy.ndarray of shape
        ( (*)*(self._area_roi[1]-self._area_roi[0]+1)*(self._area_roi[3]-self._area_roi[2]+1) , 3 )
        were detectorDir1 is the fastest varing
        """

        if not self._area_init:
            raise Exception("QConversion: area detector not initialized -> call Ang2Q.init_area(...)")
        
        for k in kwargs.keys():
            if k not in ['wl','deg','UB','delta','Nav','roi','sampledis']:
                raise Exception("unknown keyword argument given: allowed are 'delta': angle offsets, 'wl': x-ray wavelength, 'UB': orientation/orthonormalization matrix, 'deg': flag to tell if angles are in degrees, 'Nav': number of channels for block-averaging, 'roi': region of interest, 'sampledis': sample displacement vector")

        Ns = len(self.sampleAxis)
        Nd = len(self.detectorAxis)
        if self._area_detrotaxis_set:
            Nd = Nd-1
        Ncirc = Ns + Nd

        # kwargs
        if 'wl' in kwargs:
            wl = utilities.wavelength(kwargs['wl'])
        else:
            wl = self._wl

        if 'deg' in kwargs:
            deg = kwargs['deg']
        else:
            deg = True

        if 'roi' in kwargs:
            oroi = kwargs['roi']
        else:
            oroi = self._area_roi

        if 'Nav' in kwargs:
            nav = kwargs['Nav']
        else:
            nav = self._area_nav

        if 'delta' in kwargs:
            delta = numpy.array(kwargs['delta'],dtype=numpy.double)
            if delta.size != Ncirc:
                raise InputError("QConversion: keyword argument delta does not have an appropriate shape")
        else:
            delta = numpy.zeros(Ncirc)

        if 'UB' in kwargs:
            UB = numpy.array(kwargs['UB'])
        else:
            UB = self.UB

        if 'sampledis' in kwargs:
            sd = numpy.array(kwargs['sampledis'])
        else:
            sd = numpy.zeros(3) 
        # prepare angular arrays from *args
        # need one sample angle and one detector angle array
        if len(args) != Ncirc:
            raise InputError("QConversion: wrong amount (%d) of arguments given, \
                             number of arguments should be %d" %(len(args),Ncirc))

        # determine the number of points
        Npoints = self._checkInput(*args)

        # reshape/recast input arguments for sample and detector angles
        sAngles,retshape = self._reshapeInput(Npoints,delta[:Ns],*args[:Ns])
        
        if self._area_detrotaxis_set:
            Nd = Nd + 1
            if deg:
                a = append(args[Ns:],numpy.degrees(self._area_detrot))
                dAngles,_dummy = self._reshapeInput(Npoints,numpy.append(delta[Ns:],0),*a)
            else:
                a = append(args[Ns:],self._area_detrot)
                dAngles,_dummy = self._reshapeInput(Npoints,numpy.append(delta[Ns:],0),*a)
        else:
            dAngles,_dummy = self._reshapeInput(Npoints,delta[Ns:],*args[Ns:])

        sAngles = sAngles.transpose()
        dAngles = dAngles.transpose()

        if deg:
            sAngles = numpy.radians(sAngles)
            dAngles = numpy.radians(dAngles)

        # initialize ccd geometry to for C subroutine (include Nav and roi possibility)
        cch1 = self._area_cch1/float(nav[0])
        cch2 = self._area_cch2/float(nav[1])
        pwidth1 = self._area_pwidth1*nav[0]/self._area_distance
        pwidth2 = self._area_pwidth2*nav[1]/self._area_distance
        roi = numpy.array(oroi)
        roi[0] = numpy.floor(oroi[0]/float(nav[0]))
        roi[1] = numpy.ceil((oroi[1]-oroi[0])/float(nav[0])) + roi[0]
        roi[2] = numpy.floor(oroi[2]/float(nav[1]))
        roi[3] = numpy.ceil((oroi[3]-oroi[2])/float(nav[1])) + roi[2]
        roi = roi.astype(numpy.int32)
        if config.VERBOSITY >= config.DEBUG:
            print("QConversion.area: roi, number of points per frame: %s, %d" %(str(roi),(roi[1]-roi[0])*(roi[3]-roi[2])))
            print("QConversion.area: cch1,cch2: %5.2f %5.2f" %(cch1,cch2))

        sAxis=self._sampleAxis_str
        dAxis=self._detectorAxis_str

        if numpy.any(sd):
            qpos = cxrayutilities.ang2q_conversion_area_sd(sAngles, dAngles, self.r_i, sAxis, dAxis, self._kappa_dir, 
                     cch1, cch2, pwidth1, pwidth2, roi, self._area_detdir1, self._area_detdir2,
                     self._area_tiltazimuth, self._area_tilt, UB, sd, wl, config.NTHREADS)
        else:
            qpos = cxrayutilities.ang2q_conversion_area(sAngles, dAngles, self.r_i, sAxis, dAxis, self._kappa_dir, 
                     cch1, cch2, pwidth1, pwidth2, roi, self._area_detdir1, self._area_detdir2,
                     self._area_tiltazimuth, self._area_tilt, UB, wl, config.NTHREADS)

        #reshape output
        if Npoints==1:
            qpos.shape = ((roi[1]-roi[0]),(roi[3]-roi[2]),3)
            return qpos[:,:,0],qpos[:,:,1],qpos[:,:,2]
        else:
            qpos.shape = (Npoints,(roi[1]-roi[0]),(roi[3]-roi[2]),3)
            return qpos[:,:,:,0],qpos[:,:,:,1],qpos[:,:,:,2]


class Experiment(object):
    """
    base class for describing experiments
    users should use the derived classes: HXRD, GID, Powder
    """
    def __init__(self,ipdir,ndir,**keyargs):
        """
        initialization of an Experiment class needs the sample orientation
        given by the samples surface normal and an second not colinear direction
        specifying the inplane reference direction.

        Parameters
        ----------
         ipdir:      inplane reference direction (ipdir points into the primary beam
                     direction at zero angles)
         ndir:       surface normal of your sample (ndir points in a direction perpendicular
                     to the primary beam and the innermost detector rotation axis)

        keyargs:     optional keyword arguments
          qconv:     QConversion object to use for the Ang2Q conversion 
          wl:        wavelength of the x-rays in Angstroem (default: 1.5406A)
          en:        energy of the x-rays in eV (default: 8048eV == 1.5406A )
                     the en keyword overrulls the wl keyword

        Note:
         The qconv argument does not change the Q2Ang function's behavior. See Q2AngFit
         function in case you want to calculate for arbitrary goniometers which some restrictions.
        """

        for k in keyargs.keys():
            if k not in ['qconv','wl','en']:
                raise Exception("unknown keyword argument given: allowed are 'en': for x-ray energy, 'wl': x-ray wavelength, 'qconv': reciprocal space conversion.")

        if isinstance(ipdir,(list,tuple)):
            self.idir = math.VecUnit(numpy.array(ipdir,dtype=numpy.double))
        elif isinstance(ipdir,numpy.ndarray):
            self.idir = math.VecUnit(ipdir)
        else:
            raise TypeError("Inplane direction must be list or numpy array")

        if isinstance(ndir,(list,tuple)):
            self.ndir = math.VecUnit(numpy.array(ndir,dtype=numpy.double))
        elif isinstance(ndir,numpy.ndarray):
            self.ndir = math.VecUnit(ndir)
        else:
            raise TypeError("normal direction must be list or numpy array")

        #test the given direction to be not parallel and warn if not perpendicular
        if(norm(numpy.cross(self.idir,self.ndir))<config.EPSILON):
            raise InputError("given inplane direction is parallel to normal direction, they must be linear independent!")
        if(numpy.abs(numpy.dot(self.idir,self.ndir))>config.EPSILON):
            self.idir = numpy.cross(numpy.cross(self.ndir,self.idir),self.ndir)
            self.idir = self.idir/norm(self.idir)
            warnings.warn("Experiment: given inplane direction is not perpendicular to normal direction\n -> Experiment class uses the following direction with the same azimuth:\n %s" %(' '.join(map(str,numpy.round(self.idir,3)))))

        # initialize Ang2Q conversion
        if "qconv" in keyargs:
            self._A2QConversion = keyargs["qconv"]
        else:
            self._A2QConversion = QConversion('x+','x+',[0,1,0]) # 1S+1D goniometer
        self.Ang2Q = self._A2QConversion

        #set the coordinate transform for the azimuth used in the experiment
        self.scatplane = math.VecUnit(numpy.cross(self.idir,self.ndir))
        self._set_transform( self.scatplane, self.idir, self.ndir)

        #calculate the energy from the wavelength
        if "wl" in keyargs:
            self._set_wavelength(keyargs["wl"])
        else:
            self._set_wavelength(config.WAVELENGTH)

        if "en" in keyargs:
            self._set_energy(keyargs["en"])

    def __str__(self):

        ostr = "scattering plane normal: (%f %f %f)\n" %(self.scatplane[0],
                                                 self.scatplane[1],
                                                 self.scatplane[2])
        ostr += "inplane azimuth: (%f %f %f)\n" %(self.idir[0],
                                                 self.idir[1],
                                                 self.idir[2])
        ostr += "second refercence direction: (%f %f %f)\n" %(self.ndir[0],
                                                 self.ndir[1],
                                                 self.ndir[2])
        ostr += "energy: %f (eV)\n" %self._en
        ostr += "wavelength: %f (Anstrom)\n" %(self._wl)
        ostr += self._A2QConversion.__str__()

        return ostr

    def _set_transform(self,v1,v2,v3):
        """
        set new transformation of the coordinate system to use in the experimental class
        """
        self._t1 = math.CoordinateTransform(v1,v2,v3) # turn idir to Y and ndir to Z

        yi = self._A2QConversion.r_i
        idc = self._A2QConversion.detectorAxis[-1]
        xi = math.getVector(idc)
        if numpy.linalg.norm(numpy.cross(xi,yi)) < config.EPSILON:
            # this is the case when a detector rotation around the primary beam dir. is installed
            idc = self._A2QConversion.detectorAxis[-2]
            xi = math.getVector(idc)
        zi = math.VecUnit(numpy.cross(xi,yi))
        # turn r_i to Y and Z defined by detector rotation plane
        self._t2 = math.CoordinateTransform(xi,yi,zi)

        self._transform = math.Transform(numpy.dot(self._t2.imatrix,self._t1.matrix))

    def _set_energy(self,energy):
        self._en = utilities.energy(energy)
        self._wl = utilities.lam2en(self._en)
        self.k0 = numpy.pi*2./self._wl
        self._A2QConversion.wavelength = self._wl

    def _set_wavelength(self,wl):
        self._wl = utilities.wavelength(wl)
        self._en = utilities.lam2en(self._wl)
        self.k0 = numpy.pi*2./self._wl
        self._A2QConversion.wavelength = self._wl

    def _get_energy(self):
        return self._en

    def _get_wavelength(self):
        return self._wl

    energy = property(_get_energy,_set_energy)
    wavelength = property(_get_wavelength,_set_wavelength)

    def _set_inplane_direction(self,dir):
        if isinstance(dir,list):
            self.idir = numpy.array(dir,dtype=numpy.double)
        elif isinstance(dir,numpy.ndarray):
            self.idir = dir
        else:
            raise TypeError("Inplane direction must be list or numpy array")

        v1 = numpy.cross(self.ndir,self.idir)
        self._set_transform(v1,self.idir,self.ndir)

    def _get_inplane_direction(self):
        return self.idir

    def _set_normal_direction(self,dir):
        if isinstance(dir,list):
            self.ndir = numpy.array(dir,dtype=numpy.double)
        elif isinstance(dir,numpy.ndarray):
            self.ndir = dir
        else:
            raise TypeError("Surface normal must be list or numpy array")

        v1 = numpy.cross(self.ndir,self.idir)
        self._set_transform(v1,self.idir,self.ndir)

    def _get_normal_direction(self):
        return self.ndir

    def Q2Ang(self,qvec):
        pass

    def Ang2HKL(self,*args,**kwargs):
        """
        angular to (h,k,l) space conversion.
        It will set the UB argument to Ang2Q and pass all other parameters unchanged.
        See Ang2Q for description of the rest of the arguments.

        Parameters
        ----------

        **kwargs:   optional keyword arguments
            B:      reciprocal space conversion matrix of a Material.
                    you can specify the matrix B (default identiy matrix)
                    shape needs to be (3,3)
            mat:    Material object to use to obtain a B matrix
                    (e.g. xu.materials.Si)
                    can be used as alternative to the B keyword argument
                    B is favored in case both are given
            U:      orientation matrix U can be given
                    if none is given the orientation defined in the Experiment class
                    is used.
            dettype:detector type: one of ('point', 'linear', 'area')
                    decides which routine of Ang2Q to call
                    default 'point'

        Returns
        -------
        H K L coordinates as numpy.ndarray with shape ( * , 3 )
        where * corresponds to the number of points given in the input (*args)

        """

        for k in kwargs.keys():
            if k not in ['U','B','mat','dettype']:
                raise Exception("unknown keyword argument given: allowed are 'B': orthonormalization matrix, 'U': orientation matrix, 'mat': material object, 'dettype': string with detector type")
        
        if "B" in kwargs:
            B = numpy.array(kwargs['B'])
            kwargs.pop("B")
        elif "mat" in kwargs:
            mat = kwargs['mat']
            B = mat.B
            kwargs.pop("mat")
        else:
            B = numpy.identity(3)

        if "U" in kwargs:
            U = numpy.array(kwargs['U'])
            kwargs.pop("U")
        else:
            U = self._transform.matrix

        kwargs['UB'] = numpy.dot(U,B)

        if "dettype" in kwargs:
            typ = kwargs['dettype']
            if typ not in ('point', 'linear', 'area'):
                raise InputError("wrong dettype given: needs to be one of 'point', 'linear', 'area'")
            kwargs.pop("dettype")
        else:
            typ = 'point'

        if typ=='linear':
            return self.Ang2Q.linear(*args,**kwargs)
        elif typ=='area':
            return self.Ang2Q.area(*args,**kwargs)
        else:
            return self.Ang2Q(*args,**kwargs)

    def Transform(self,v):
        """
        transforms a vector, matrix or tensor of rank 4 (e.g. elasticity tensor)
        to the coordinate frame of the Experiment class. This is for example 
        necessary before any Q2Ang-conversion can be performed.

        Parameters
        ----------
         v:     object to transform, list or numpy array of shape
                    (n,) (n,n), (n,n,n,n) where n is the rank of the
                    transformation matrix

        Returns
        -------
         transformed object of the same shape as v
        """
        return self._transform(v)

    def TiltAngle(self,q,deg=True):
        """
        TiltAngle(q,deg=True):
        Return the angle between a q-space position and the surface normal.

        Parameters
        ----------
         q:          list or numpy array with the reciprocal space position

        optional keyword arguments:
         deg:        True/False whether the return value should be in degree or radians
                     (default: True)
        """

        if isinstance(q,list):
            qt = numpy.array(q,dtype=numpy.double)
        elif isinstance(q,numpy.ndarray):
            qt = q
        else:
            raise TypeError("q-space position must be list or numpy array")

        return math.VecAngle(self.ndir,qt,deg)

class HXRD(Experiment):
    """
    class describing high angle x-ray diffraction experiments
    the class helps with calculating the angles of Bragg reflections
    as well as helps with analyzing measured data

    the class describes a two circle (omega,twotheta) goniometer to
    help with coplanar x-ray diffraction experiments. Nevertheless 3D data
    can be treated with the use of linear and area detectors.
    see help self.Ang2Q
    """
    def __init__(self,idir,ndir,geometry='hi_lo',**keyargs):
        """
        initialization routine for the HXRD Experiment class

        Parameters
        ----------
        same as for the Experiment base class -> please look at the docstring of
        Experiment.__init__ for more details
        +
        keyargs         additional optional keyword argument
          geometry:     determines the scattering geometry:
                        "hi_lo" (default) high incidence-low exit
                        "lo_hi" low incidence - high exit
                        "real" general geometry - q-coordinates determine
                               high or low incidence
        """
        Experiment.__init__(self,idir,ndir,**keyargs)

        if geometry in ["hi_lo","lo_hi","real"]:
            self.geometry = geometry
        else:
            raise InputError("HXRD: invalid value for the geometry argument given")

        # initialize Ang2Q conversion
        if "qconv" not in keyargs:
            self._A2QConversion = QConversion('x+','x+',[0,1,0],wl=self._wl) # 1S+1D goniometer
            self.Ang2Q = self._A2QConversion

        if config.VERBOSITY >= config.DEBUG:
            print("XU.HXRD.__init__: \nEnergy: %s \nGeometry: %s \n%s---" %(self._en,self.geometry,str(self.Ang2Q)))

    def Ang2Q(self,om,tt,**kwargs):
        """
        angular to momentum space conversion for a point detector. Also see
        help HXRD.Ang2Q for procedures which treat line and area detectors

        Parameters
        ----------
         om,tt:      sample and detector angles as numpy array, lists or Scalars
                     must be given. all arguments must have the same shape or
                     length

        **kwargs:    optional keyword arguments
             delta:  giving delta angles to correct the given ones for misalignment
                     delta must be an numpy array or list of length 2.
                     used angles are than om,tt - delta
             UB:     matrix for conversion from (hkl) coordinates to Q of sample
                     used to determine not Q but (hkl)
                     (default: identity matrix)
             wl:     x-ray wavelength in angstroem (default: self._wl)
             deg:    flag to tell if angles are passed as degree (default: True)

        Returns
        -------
        reciprocal space positions as numpy.ndarray with shape ( * , 3 )
        where * corresponds to the number of points given in the input

        """
        # dummy function to have some documentation string available
        # the real function is generated dynamically in the __init__ routine
        pass

    def Q2Ang(self,*Q,**keyargs):
        """
        Convert a reciprocal space vector Q to COPLANAR scattering angles.
        The keyword argument trans determines whether Q should be transformed
        to the experimental coordinate frame or not. The coplanar scattering angles
        correspond to a goniometer with sample rotations ['x+','y+','z-']
        and detector rotation 'x+' and primary beam along y. This is a standard 
        four circle diffractometer.

        Parameters
        ----------
         Q:          a list, tuple or numpy array of shape (3) with
                     q-space vector components
                     or 3 separate lists with qx,qy,qz

        optional keyword arguments:
         trans:      True/False apply coordinate transformation on Q (default True)
         deg:        True/Flase (default True) determines if the
                     angles are returned in radians or degrees
         geometry:   determines the scattering geometry:

                     - "hi_lo" high incidence and low exit
                     - "lo_hi" low incidence and high exit
                     - "real" general geometry with angles determined by q-coordinates (azimuth); this and upper geometries return [omega,0,phi,twotheta]
 				     - "realTilt" general geometry with angles determined by q-coordinates (tilt); returns [omega,chi,phi,twotheta]

                     default: self.geometry

         refrac:     boolean to determine if refraction is taken into account
                     default: False
                     if True then also a material must be given
         mat:        Material object; needed to obtain its optical properties for
                     refraction correction, otherwise not used
         full_output:boolean to determine if additional output is given to determine
                     scattering angles more accurately in case refraction is set to True
                     default: False
         fi,fd:      if refraction correction is applied one can optionally specify
                     the facet through which the beam enters (fi) and exits (fd)
                     fi, fd must be the surface normal vectors (not transformed &
                     not necessarily normalized). If omitted the normal direction
                     of the experiment is used.

        Returns
        -------
        a numpy array of shape (4) with four scattering angles which are
        [omega,chi,phi,twotheta]

         omega:      incidence angle with respect to surface
         chi:        sample tilt for the case of non-coplanar geometry
         phi:        sample azimuth with respect to inplane reference direction
         twotheta:   scattering angle/detector angle

        if full_output:
        a numpy array of shape (6) with five angles which are
        [omega,chi,phi,twotheta,psi_i,psi_d]

         psi_i: offset of the incidence beam from the scattering plane due to refraction
         pdi_d: offset ot the diffracted beam from the scattering plane due to refraction
        """

        for k in keyargs.keys():
            if k not in ['trans','deg','geometry','refrac','mat','fi','fd','full_output']:
                raise Exception("unknown keyword argument given: see documentation for details")
        
        # collect the q-space input
        if len(Q)<3:
            Q = Q[0]
            if len(Q)<3:
                raise InputError("need 3 q-space vector components")

        if isinstance(Q,(list,tuple)):
            q = numpy.array(Q,dtype=numpy.double)
        elif isinstance(Q,numpy.ndarray):
            q = Q
        else:
            raise TypeError("Q vector must be a list, tuple or numpy array")

        # reshape input to have the same q array for all possible
        # types of different input
        if len(q.shape) != 2:
            q = q.reshape(3,1)

        # parse keyword arguments
        if 'geometry' in keyargs:
            if keyargs['geometry'] in ["hi_lo","lo_hi","real", "realTilt"]:
                geom = keyargs['geometry']
            else:
                raise InputError("HXRD: invalid value for the geometry argument given\n valid entries are: hi_lo,lo_hi,real,realTilt")
        else:
            geom = self.geometry

        if 'trans' in keyargs:
            trans = keyargs['trans']
        else:
            trans = True

        if 'deg' in keyargs:
            deg = keyargs['deg']
        else:
            deg = True

        if 'mat' in keyargs: # material for optical properties
            mat = keyargs['mat']
        else:
            mat = None

        if 'refrac' in keyargs:
            refrac = keyargs['refrac']
            if refrac: # check if material is available
                if mat==None: raise InputError("keyword argument 'mat' must be set when 'refrac' is set to True!")
        else:
            refrac = False

        if 'full_output' in keyargs:
            foutp = keyargs['full_output']
        else:
            foutp = False

        if 'fi' in keyargs: # incidence facet
            fi = keyargs['fi']
        else:
            fi = self.ndir
        fi = math.VecUnit(self.Transform(fi))

        if 'fd' in keyargs: # exit facet
            fd = keyargs['fd']
        else:
            fd = self.ndir
        fd = math.VecUnit(self.Transform(fd))

        # set parameters for the calculation
        z = self.Transform(self.ndir) # z
        y = self.Transform(self.idir) # y
        x = self.Transform(self.scatplane) # x
        if refrac:
            n = numpy.real(mat.idx_refraction(self.energy)) # index of refraction
            k = self.k0*n
        else: k = self.k0

        # start calculation for each given Q-point
        if foutp:
            angle = numpy.zeros((6,q.shape[1]))
        else:
            angle= numpy.zeros((4,q.shape[1]))
        for i in range(q.shape[1]):
            qvec = q[:,i]

            if trans:
                qvec = self.Transform(qvec)

            if config.VERBOSITY >= config.INFO_ALL:
                print("XU.HXRD.Q2Ang: qvec= %s" %repr(qvec))

            qa = math.VecNorm(qvec)
            tth = 2.*numpy.arcsin(qa/2./k)

            #calculation of the sample azimuth phi (scattering plane spanned by qvec[1] and qvec[2] directions)

            chi = -numpy.arctan2(math.VecDot(x,qvec),math.VecDot(z,qvec))
            if numpy.abs(chi - numpy.pi/2.) < config.EPSILON:
                if config.VERBOSITY >= config.INFO_LOW:
                    print("XU.HXRD: Given peak is perpendicular to ndir-reference direction (might be inplane/unreachable)")

            if geom == 'hi_lo':
                om = tth/2. + math.VecAngle(z,qvec) # +: high incidence geometry
                phi = -numpy.arctan2(math.VecDot(x,qvec),math.VecDot(y,qvec))
            elif geom == 'lo_hi':
                om = tth/2. - math.VecAngle(z,qvec) # -: low incidence geometry
                phi = -numpy.arctan2(-1*math.VecDot(x,qvec),-1*math.VecDot(y,qvec))
            elif geom == 'real':
                phi = -numpy.arctan2(math.VecDot(x,qvec),math.VecDot(y,qvec))
                if numpy.abs(phi)<=numpy.pi/2.:
                    sign = +1.
                    phi = -numpy.arctan2(math.VecDot(x,qvec),math.VecDot(y,qvec))
                else:
                    sign = -1.
                    phi = -numpy.arctan2(-1*math.VecDot(x,qvec),-1*math.VecDot(y,qvec))
                om = tth/2 + sign * math.VecAngle(z,qvec)
            elif geom == 'realTilt':
                phi = 0.
                om = tth/2 + numpy.arctan2(math.VecDot(y,qvec),numpy.sqrt(math.VecDot(z,qvec)**2+math.VecDot(x,qvec)**2))

            # refraction correction at incidence and exit facet
            psi_i = 0.
            psi_d = 0. # needed if refrac is false and full_output is True
            if refrac:
                if config.VERBOSITY >= config.DEBUG:
                    print("XU.HXRD.Q2Ang: considering refraction correction")

                beta = tth - om

                ki = k * numpy.array([0.,numpy.cos(om),-numpy.sin(om)],dtype=numpy.double)
                kd = k * numpy.array([0.,numpy.cos(beta),numpy.sin(beta)],dtype=numpy.double)

                # refraction at incidence facet
                cosbi = numpy.abs(numpy.dot(fi,ki)/norm(ki))
                cosb0 = numpy.sqrt(1-n**2*(1-cosbi**2))

                ki0 = self.k0 * ( n*ki/norm(ki) - numpy.sign(numpy.dot(fi,ki)) * (n*cosbi-cosb0)*fi )

                # refraction at exit facet
                cosbd = numpy.abs(numpy.dot(fd,kd)/norm(kd))
                cosb0 = numpy.sqrt(1-n**2*(1-cosbd**2))

                kd0 = self.k0 * ( n*kd/norm(kd) - numpy.sign(numpy.dot(fd,kd)) * (n*cosbd-cosb0)*fd )

                # observed goniometer angles

                om = math.VecAngle(y,ki0)
                tth = math.VecAngle(ki0,kd0)
                psi_i = numpy.arcsin(ki0[0]/self.k0)
                psi_d = numpy.arcsin(kd0[0]/self.k0)

            if geom == 'realTilt':
                angle[0,i] = om
                angle[1,i] = chi
                angle[3,i] = tth
            else:
                angle[0,i] = om
                angle[2,i] = phi
                angle[3,i] = tth
            if foutp:
                angle[4,i] = psi_i
                angle[5,i] = psi_d

        if q.shape[1]==1:
            angle = angle.flatten()
            if config.VERBOSITY >= config.INFO_ALL:
                print("XU.HXRD.Q2Ang: om,chi,phi,tth,[psi_i,psi_d] = %s" %repr(angle))

        if deg:
            return numpy.degrees(angle)
        else:
            return angle

class NonCOP(Experiment):
    """
    class describing high angle x-ray diffraction experiments
    the class helps with calculating the angles of Bragg reflections
    as well as helps with analyzing measured data for NON-COPLANAR measurements,
    where the tilt is used to align asymmetric peaks, like in the case of a polefigure
    measurement.

    the class describes a four circle (omega,twotheta) goniometer to
    help with x-ray diffraction experiments. Linear and area detectors can be treated as
    described in "help self.Ang2Q"
    """
    def __init__(self,idir,ndir,**keyargs):
        """
        initialization routine for the NonCOP Experiment class

        Parameters
        ----------
        same as for the Experiment base class

        """
        Experiment.__init__(self,idir,ndir,**keyargs)

        # initialize Ang2Q conversion
        if "qconv" not in keyargs:
            self._A2QConversion = QConversion(['x+','y+','z-'],'x+',[0,1,0],wl=self._wl) # 3S+1D goniometer (standard four-circle goniometer, omega,chi,phi,theta)
            self.Ang2Q = self._A2QConversion

    def Ang2Q(self,om,chi,phi,tt,**kwargs):
        """
        angular to momentum space conversion for a point detector. Also see
        help NonCOP.Ang2Q for procedures which treat line and area detectors

        Parameters
        ----------
         om,chi,phi,tt: sample and detector angles as numpy array, lists or Scalars
                        must be given. all arguments must have the same shape or
                        length

        **kwargs:   optional keyword arguments
            delta:  giving delta angles to correct the given ones for misalignment
                    delta must be an numpy array or list of length 4.
                    used angles are than om,chi,phi,tt - delta
            UB:     matrix for conversion from (hkl) coordinates to Q of sample
                    used to determine not Q but (hkl)
                    (default: identity matrix)
            wl:     x-ray wavelength in angstroem (default: self._wl)
            deg:    flag to tell if angles are passed as degree (default: True)

        Returns
        -------
        reciprocal space positions as numpy.ndarray with shape ( * , 3 )
        where * corresponds to the number of points given in the input

        """
        # dummy function to have some documentation string available
        # the real function is generated dynamically in the __init__ routine
        pass

    def Q2Ang(self,*Q,**keyargs):
        """
        Convert a reciprocal space vector Q to NON-COPLANAR scattering angles.
        The keyword argument trans determines whether Q should be transformed
        to the experimental coordinate frame or not.

        Parameters
        ----------
         Q:          a list, tuple or numpy array of shape (3) with
                     q-space vector components
                     or 3 separate lists with qx,qy,qz

        optional keyword arguments:
         trans:      True/False apply coordinate transformation on Q (default True)
         deg:        True/Flase (default True) determines if the
                     angles are returned in radians or degree

        Returns
        -------
        a numpy array of shape (4) with four scattering angles which are
        [omega,chi,phi,twotheta]

         omega:      sample rocking angle
         chi:        sample tilt
         phi:        sample azimuth
         twotheta:   scattering angle (detector)
        """

        for k in keyargs.keys():
            if k not in ['trans','deg']:
                raise Exception("unknown keyword argument given: allowed are 'trans': coordinate transformation flag, 'deg': degree-flag")
        
        # collect the q-space input
        if len(Q)<3:
            Q = Q[0]
            if len(Q)<3:
                raise InputError("need 3 q-space vector components")

        if isinstance(Q,(list,tuple)):
            q = numpy.array(Q,dtype=numpy.double)
        elif isinstance(Q,numpy.ndarray):
            q = Q
        else:
            raise TypeError("Q vector must be a list, tuple or numpy array")

        # reshape input to have the same q array for all possible
        # types of different input
        if len(q.shape) != 2:
            q = q.reshape(3,1)

        if 'trans' in keyargs:
            trans = keyargs['trans']
        else:
            trans = True

        if 'deg' in keyargs:
            deg = keyargs['deg']
        else:
            deg = True

        angle = numpy.zeros((4,q.shape[1]))
        # set parameters for the calculation
        z = self.Transform(self.ndir) # z
        y = self.Transform(self.idir) # y
        x = self.Transform(self.scatplane) # x

        for i in range(q.shape[1]):
            qvec = q[:,i]

            if trans:
                qvec = self.Transform(qvec)

            if config.VERBOSITY >= config.INFO_ALL:
                print("XU.HXRD.Q2Ang: qvec= %s" %repr(qvec))

            qa = math.VecNorm(qvec)
            tth = 2.*numpy.arcsin(qa/2./self.k0)
            om = tth/2.

            #calculation of the sample azimuth
            phi = -1*numpy.arctan2(math.VecDot(x,qvec),math.VecDot(y,qvec)) - numpy.pi/2. # the sign depends on the phi movement direction

            chi = (math.VecAngle(z,qvec))

            angle[0,i] = om
            angle[1,i] = chi
            angle[2,i] = phi
            angle[3,i] = tth

        if q.shape[1]==1:
            angle = angle.flatten()
            if config.VERBOSITY >= config.INFO_ALL:
                print("XU.HXRD.Q2Ang: [om,chi,phi,tth] = %s" %repr(angle))

        if deg:
            return numpy.degrees(angle)
        else:
            return angle

class GID(Experiment):
    """
    class describing grazing incidence x-ray diffraction experiments
    the class helps with calculating the angles of Bragg reflections
    as well as it helps with analyzing measured data

    the class describes a four circle (alpha_i,azimuth,twotheta,beta)
    goniometer to help with GID experiments at the ROTATING ANODE.
    3D data can be treated with the use of linear and area detectors.
    see help self.Ang2Q
    """
    def __init__(self,idir,ndir,**keyargs):
        """
        initialization routine for the GID Experiment class

        idir defines the inplane reference direction (idir points into the PB
           direction at zero angles)
        ndir defines the surface normal of your sample (ndir points along the
           innermost sample rotation axis)

        Parameters
        ----------
        same as for the Experiment base class
        """
        Experiment.__init__(self,idir,ndir,**keyargs)

        # initialize Ang2Q conversion
        if "qconv" not in keyargs:
            self._A2QConversion = QConversion(['z-','x+'],['x+','z-'],[0,1,0],wl=self._wl) # 2S+2D goniometer
            self.Ang2Q = self._A2QConversion

    def _set_transform(self,v1,v2,v3):
        """
        set new transformation of the coordinate system to use in the experimental class
        """
        self._t1 = math.CoordinateTransform(v1,v2,v3) # turn idir to Y and ndir to Z

        yi = self._A2QConversion.r_i
        isc = self._A2QConversion.sampleAxis[-1]
        zi = numpy.abs(math.getVector(isc))
        if numpy.all(yi==zi):
            zi = numpy.roll(zi,1)
            if config.VERBOSITY >= config.INFO_LOW:
                print("XU.Experiment: Warning, sample orientation convention failed. Using (%.3f %.3f %.3f) as internal z-axis"%(zi[0],zi[1],zi[2]))
        xi = math.VecUnit(numpy.cross(yi,zi))
        # turn r_i to Y and Z define by detector rotation plane
        self._t2 = math.CoordinateTransform(xi,yi,zi)

        self._transform = math.Transform(numpy.dot(self._t2.imatrix,self._t1.matrix))

    def Q2Ang(self,Q,trans=True,deg=True,**kwargs):
        """
        calculate the GID angles needed in the experiment
        the inplane reference direction defines the direction were
        the reference direction is parallel to the primary beam
        (i.e. lattice planes perpendicular to the beam)

        Parameters
        ----------
         Q:          a list or numpy array of shape (3) with
                     q-space vector components

        optional keyword arguments:
         trans:      True/False apply coordinate transformation on Q
         deg:        True/Flase (default True) determines if the
                     angles are returned in radians or degrees

        Returns
        -------
        a numpy array of shape (4) with the four GID scattering angles which are
        [alpha_i,azimuth,twotheta,beta]

         alpha_i:    incidence angle to surface (at the moment always 0)
         azimuth:    sample rotation with respect to the inplane reference direction
         twotheta:   scattering angle
         beta:       exit angle from surface (at the moment always 0)
        """

        for k in kwargs.keys():
            if k not in ['trans','deg']:
                raise Exception("unknown keyword argument given: allowed are 'trans': coordinate transformation flag, 'deg': degree-flag")
        
        if isinstance(Q,list):
            q = numpy.array(Q,dtype=numpy.double)
        elif isinstance(Q,numpy.ndarray):
            q = Q
        else:
            raise TypeError("Q vector must be a list or numpy array")

        if trans:
            q = self.Transform(q)

        if config.VERBOSITY >= config.INFO_ALL:
            print("XU.GID.Q2Ang: q = %s" %repr(q))

        # set parameters for the calculation
        z = self.Transform(self.ndir) # z
        y = self.Transform(self.idir) # y
        x = self.Transform(self.scatplane) # x

        # check if reflection is inplane
        if numpy.abs(math.VecDot(q,z)) >= 0.001:
            raise InputError("Reflection not reachable in GID geometry (Q: %s)" %str(q))

        # calculate angle to inplane reference direction
        aref = numpy.arctan2(math.VecDot(x,q),math.VecDot(y,q))

        # calculate scattering angle
        qa = math.VecNorm(q)
        tth = 2.*numpy.arcsin(qa/2./self.k0)
        azimuth = numpy.pi/2 + aref + tth/2.

        if deg:
            ang = [0,numpy.degrees(azimuth),numpy.degrees(tth),0]
        else:
            ang = [0,azimuth,tth,0]

        if config.VERBOSITY >= config.INFO_ALL:
            print("XU.GID.Q2Ang: [ai,azimuth,tth,beta] = %s \n difference to inplane reference which is %5.2f" %(str(ang),aref) )

        return ang

    def Ang2Q(self,ai,phi,tt,beta,**kwargs):
        """
        angular to momentum space conversion for a point detector. Also see
        help GID.Ang2Q for procedures which treat line and area detectors

        Parameters
        ----------
         ai,phi,tt,beta: sample and detector angles as numpy array, lists or Scalars
                        must be given. all arguments must have the same shape or
                        length

        **kwargs:   optional keyword arguments
            delta:  giving delta angles to correct the given ones for misalignment
                    delta must be an numpy array or list of length 4.
                    used angles are than ai,phi,tt,beta - delta
            UB:     matrix for conversion from (hkl) coordinates to Q of sample
                    used to determine not Q but (hkl)
                    (default: identity matrix)
            wl:     x-ray wavelength in angstroem (default: self._wl)
            deg:    flag to tell if angles are passed as degree (default: True)

        Returns
        -------
        reciprocal space positions as numpy.ndarray with shape ( * , 3 )
        where * corresponds to the number of points given in the input
        """
        # dummy function to have some documentation string available
        # the real function is generated dynamically in the __init__ routine
        pass

class GISAXS(Experiment):
    """
    class describing grazing incidence x-ray diffraction experiments
    the class helps with calculating the angles of Bragg reflections
    as well as it helps with analyzing measured data

    the class describes a three circle (alpha_i,twotheta,beta)
    goniometer to help with GISAXS experiments at the ROTATING ANODE.
    3D data can be treated with the use of linear and area detectors.
    see help self.Ang2Q
    """
    def __init__(self,idir,ndir,**keyargs):
        """
        initialization routine for the GISAXS Experiment class

        idir defines the inplane reference direction (idir points into the PB
        direction at zero angles)

        Parameters
        ----------
        same as for the Experiment base class

        """
        Experiment.__init__(self,idir,ndir,**keyargs)

        if "qconv" not in keyargs:
            # initialize Ang2Q conversion
            self._A2QConversion = QConversion(['x+'],['x+','z-'],[0,1,0],wl=self._wl) # 1S+2D goniometer
            self.Ang2Q = self._A2QConversion

    def Q2Ang(self,Q,trans=True,deg=True,**kwargs):
        pass

    def Ang2Q(self,ai,tt,beta,**kwargs):
        """
        angular to momentum space conversion for a point detector. Also see
        help GISAXS.Ang2Q for procedures which treat line and area detectors

        Parameters
        ----------
         ai,tt,beta: sample and detector angles as numpy array, lists or Scalars
                        must be given. all arguments must have the same shape or
                        length

        **kwargs:   optional keyword arguments
            delta:  giving delta angles to correct the given ones for misalignment
                    delta must be an numpy array or list of length 3.
                    used angles are than ai,tt,beta - delta
            UB:     matrix for conversion from (hkl) coordinates to Q of sample
                    used to determine not Q but (hkl)
                    (default: identity matrix)
            wl:     x-ray wavelength in angstroem (default: self._wl)
            deg:    flag to tell if angles are passed as degree (default: True)

        Returns
        -------
        reciprocal space positions as numpy.ndarray with shape ( * , 3 )
        where * corresponds to the number of points given in the input
        """
        # dummy function to have some documentation string available
        # the real function is generated dynamically in the __init__ routine
        pass

class Powder(Experiment):
    """
    Experimental class for powder diffraction
    This class is able to simulate a powder spectrum for the given material
    """
    def __init__(self,mat,**keyargs):
        """
        the class is initialized with xrayutilities.materials.Material instance

        Parameters
        ----------
         mat:        xrayutilities.material.Material instance
                     giving the material for the experimental class
         keyargs:    optional keyword arguments
                     same as for the Experiment base class
        """
        Experiment.__init__(self,[0,1,0],[0,0,1],**keyargs)
        if isinstance(mat,materials.Material):
            self.mat = mat
        else:
            raise TypeError("mat must be an instance of class xrayutilities.materials.Material")

        self.digits = 5 # number of significant digits, needed to identify equal floats
        self.qpos = None

    def PowderIntensity(self,tt_cutoff=180):
        """
        Calculates the powder intensity and positions up to an angle of tt_cutoff (deg)
        and stores the result in:

            data .... array with intensities
            ang ..... angular position of intensities
            qpos .... reciprocal space position of intensities
        """

        # calculate maximal Bragg indices
        hmax = int(numpy.ceil(norm(self.mat.lattice.a1)*self.k0/numpy.pi*numpy.sin(numpy.radians(tt_cutoff/2.))))
        hmin = -hmax
        kmax = int(numpy.ceil(norm(self.mat.lattice.a2)*self.k0/numpy.pi*numpy.sin(numpy.radians(tt_cutoff/2.))))
        kmin = -kmax
        lmax = int(numpy.ceil(norm(self.mat.lattice.a3)*self.k0/numpy.pi*numpy.sin(numpy.radians(tt_cutoff/2.))))
        lmin = -lmax

        if config.VERBOSITY >= config.INFO_ALL:
            print("XU.Powder.PowderIntensity: tt_cutoff; (hmax,kmax,lmax): %6.2f (%d,%d,%d)" %(tt_cutoff,hmax,kmax,lmax))

        qlist = []
        qabslist = []
        hkllist = []
        qmax = numpy.sqrt(2)*self.k0*numpy.sqrt(1-numpy.cos(numpy.radians(tt_cutoff)))
        # calculate structure factor for each reflex
        for h in range(hmin,hmax+1):
            for k in range(kmin,kmax+1):
                for l in range(lmin,lmax+1):
                    q = self.mat.Q(h,k,l)
                    if norm(q)<qmax:
                        qlist.append(q)
                        hkllist.append([h,k,l])
                        qabslist.append(numpy.round(norm(q),self.digits))

        qabs = numpy.array(qabslist,dtype=numpy.double)
        s = self.mat.StructureFactorForQ(qlist,self.energy)
        r = numpy.absolute(s)**2

        _tmp_data = numpy.zeros(r.size,dtype=[('q',numpy.double),('r',numpy.double),('hkl',list)])
        _tmp_data['q'] = qabs
        _tmp_data['r'] = r
        _tmp_data['hkl'] = hkllist
        # sort the list and compress equal entries
        _tmp_data.sort(order='q')

        self.qpos = [0]
        self.data = [0]
        self.hkl = [[0,0,0]]
        for r in _tmp_data:
            if r[0] == self.qpos[-1]:
                self.data[-1] += r[1]
            elif numpy.round(r[1],self.digits) != 0.:
                self.qpos.append(r[0])
                self.data.append(r[1])
                self.hkl.append(r[2])

        # cat first element to get rid of q = [0,0,0] divergence
        self.qpos = numpy.array(self.qpos[1:],dtype=numpy.double)
        self.ang = self.Q2Ang(self.qpos)
        self.data = numpy.array(self.data[1:],dtype=numpy.double)
        self.hkl = self.hkl[1:]

        # correct data for polarization and lorentzfactor and unit cell volume
        # see L.S. Zevin : Quantitative X-Ray Diffractometry
        # page 18ff
        polarization_factor = (1+numpy.cos(numpy.radians(2*self.ang))**2)/2.
        lorentz_factor = 1./(numpy.sin(numpy.radians(self.ang))**2*numpy.cos(numpy.radians(self.ang)))
        unitcellvol = self.mat.lattice.UnitCellVolume()
        self.data = self.data * polarization_factor * lorentz_factor / unitcellvol**2

    def Convolute(self,stepwidth,width,min=0,max=None):
        """
        Convolutes the intensity positions with Gaussians with width in momentum space
        of "width". returns array of angular positions with corresponding intensity

            theta ... array with angular positions
            int ..... intensity at the positions ttheta
        """

        if not max: max= 2*self.k0

        # convolute each peak with a gaussian and add them up
        qcoord = numpy.arange(min,max,stepwidth)
        theta = self.Q2Ang(qcoord)
        intensity = numpy.zeros(theta.size,dtype=numpy.double)

        for i in range(self.ang.size):
            intensity += math.Gauss1d(qcoord,self.qpos[i],width,self.data[i],0)

        return theta,intensity

    def _Ang2Q(self,th,deg=True):
        """
        Converts theta angles to reciprocal space positions
        returns the absolute value of momentum transfer
        """
        if deg:
            lth = numpy.radians(th)
        else:
            lth = th

        qpos = 2*self.k0*numpy.sin(lth)
        return qpos

    def Q2Ang(self,qpos,deg=True):
        """
        Converts reciprocal space values to theta angles
        """
        th = numpy.arcsin(qpos/(2*self.k0))

        if deg:
            th= numpy.degrees(th)

        return th

    def __str__(self):
        """
        Prints out available information about the material and reflections
        """
        ostr = "\nPowder diffraction object \n"
        ostr += "-------------------------\n"
        ostr += "Material: "+ self.mat.name + "\n"
        ostr += "Lattice:\n" + self.mat.lattice.__str__()
        if self.qpos != None:
            max = self.data.max()
            ostr += "\nReflections: \n"
            ostr += "--------------\n"
            ostr += "      h k l     |    tth    |    |Q|    |    Int     |   Int (%)\n"
            ostr += "   ---------------------------------------------------------------\n"
            for i in range(self.qpos.size):
                ostr += "%15s   %8.4f   %8.3f   %10.2f  %10.2f\n" % (self.hkl[i].__str__(), 2*self.ang[i],self.qpos[i],self.data[i], self.data[i]/max*100.)

        return ostr
<|MERGE_RESOLUTION|>--- conflicted
+++ resolved
@@ -276,11 +276,7 @@
         tmp = numpy.array(UB)
         if tmp.shape!=(3,3):
             raise InputError("QConversion: incorrect shape of UB matrix (shape: %s)" %str(tmp.shape))
-<<<<<<< HEAD
-        else
-=======
-        else:
->>>>>>> a9460f73
+        else:
             self._UB = tmp
 
     energy = property(_get_energy,_set_energy)
