--- conflicted
+++ resolved
@@ -17,88 +17,4 @@
  * Copyright (C) 2010,2012 Dominik Kriegner <dominik.kriegner@gmail.com>
 */
 
-
-#include "rot_matrix.h"
-<<<<<<< HEAD
-=======
-
-/*
-double deg2rad(double angle) {
-    return (angle*cdeg2rad);
-}
-
-double rad2deg(double radian){
-    return (radian*crad2deg);
-}
-*/
-
-INLINE void rotation_xp(double a,double *mat){
-    double sa=sin(a), ca=cos(a);
-    mat[0] = 1.; mat[1] = 0.; mat[2] = 0.;
-    mat[3] = 0.; mat[4] = ca; mat[5] = -sa;
-    mat[6] = 0.; mat[7] = sa; mat[8] = ca;
-}
-
-INLINE void rotation_xm(double a,double *mat){
-    double sa=sin(a), ca=cos(a);
-    mat[0] = 1.; mat[1] = 0.; mat[2] = 0.;
-    mat[3] = 0.; mat[4] = ca; mat[5] = sa;
-    mat[6] = 0.; mat[7] = -sa; mat[8] = ca;
-}
-
-INLINE void rotation_yp(double a,double *mat){
-    double sa=sin(a), ca=cos(a);
-    mat[0] = ca; mat[1] = 0.; mat[2] = sa;
-    mat[3] = 0.; mat[4] = 1.; mat[5] = 0.;
-    mat[6] = -sa; mat[7] = 0.; mat[8] = ca;
-}
-
-INLINE void rotation_ym(double a,double *mat){
-    double sa=sin(a), ca=cos(a);
-    mat[0] = ca; mat[1] = 0.; mat[2] = -sa;
-    mat[3] = 0.; mat[4] = 1.; mat[5] = 0.;
-    mat[6] = sa; mat[7] = 0.; mat[8] = ca;
-}
-
-INLINE void rotation_zp(double a,double *mat){
-    double sa=sin(a), ca=cos(a);
-    mat[0] = ca; mat[1] = -sa; mat[2] = 0.;
-    mat[3] = sa; mat[4] = ca; mat[5] = 0.;
-    mat[6] = 0.; mat[7] = 0.; mat[8] = 1.;
-}
-
-INLINE void rotation_zm(double a,double *mat){
-    double sa=sin(a), ca=cos(a);
-    mat[0] = ca; mat[1] = sa; mat[2] = 0.;
-    mat[3] = -sa; mat[4] = ca; mat[5] = 0.;
-    mat[6] = 0.; mat[7] = 0.; mat[8] = 1.;
-}
-
-INLINE void rotation_kappa(double a, double *mat){
-    double e[3];
-    e[0] = mat[0]; e[1] = mat[1]; e[2] = mat[2];
-    rotation_arb(a,e,mat);
-}
-
-INLINE void rotation_arb(double a,double *RESTRICT e,double *RESTRICT mat) {
-    double sa = sin(a), ca=cos(a);
-    double mtemp[9],mtemp2[9];
-
-    /* e must be normalized */
-
-    /* ca*(ident(3) - vec(e) o vec(e))*/
-    ident(mat);
-    tensorprod(e,e,mtemp);
-    diffmat(mat,mtemp);
-    matmulc(mat,ca);
-
-    /* tensorprod(vec(e),vec(e)) */
-    summat(mat,mtemp);
-
-    /* sa*(vec(e) cross ident(3)) */
-    ident(mtemp2);
-    vecmatcross(e,mtemp2,mtemp);
-    matmulc(mtemp,sa);
-    summat(mat,mtemp);
-}
->>>>>>> 7dcf1b24
+#include "rot_matrix.h"